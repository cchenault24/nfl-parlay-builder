--- conflicted
+++ resolved
@@ -299,7 +299,6 @@
 /**
  * Get appropriate HTTP status code for errors
  */
-<<<<<<< HEAD
 function getStatusCodeForError(errorCode: string): number {
   const statusCodes: Record<string, number> = {
     INVALID_REQUEST: 400,
@@ -322,16 +321,6 @@
  */
 export const healthCheck = functions.https.onRequest(
   async (request, response) => {
-=======
-export const getRateLimitStatus = functions
-  .region('us-central1')
-  .runWith({
-    timeoutSeconds: 60,
-    memory: '512MB',
-    secrets: ['OPENAI_API_KEY'],
-  })
-  .https.onRequest(async (request, response) => {
->>>>>>> 49513d81
     corsHandler(request, response, async () => {
       try {
         const aiService = initializeAIService()
@@ -366,8 +355,9 @@
 export const getRateLimitStatus = functions
   .region('us-central1')
   .runWith({
-    timeoutSeconds: 10,
-    memory: '256MB',
+    timeoutSeconds: 60,
+    memory: '512MB',
+    secrets: ['OPENAI_API_KEY'],
   })
   .https.onRequest(async (request, response) => {
     corsHandler(request, response, async () => {
